import socket
from time import sleep


class DriverException(Exception):
    pass


def latlon_tostring(latlong, decimal_minutes_mode=False, easting_zfill=2):

    if not decimal_minutes_mode:
        lat_deg = str(abs(round(latlong.lat.degree)))
        lat_min = str(abs(round(latlong.lat.minute))).zfill(2)
        lat_sec = abs(latlong.lat.second)

        lat_sec_int, lat_sec_dec = divmod(lat_sec, 1)

        lat_sec = str(int(lat_sec_int)).zfill(2)

        if lat_sec_dec:
            lat_sec += "." + str(round(lat_sec_dec, 2))[2:4]

        lon_deg = str(abs(round(latlong.lon.degree))).zfill(easting_zfill)
        lon_min = str(abs(round(latlong.lon.minute))).zfill(2)
        lon_sec = abs(latlong.lon.second)

        lon_sec_int, lon_sec_dec = divmod(lon_sec, 1)

        lon_sec = str(int(lon_sec_int)).zfill(2)

        if lon_sec_dec:
            lon_sec += "." + str(round(lon_sec_dec, 2))[2:4]

        return lat_deg + lat_min + lat_sec, lon_deg + lon_min + lon_sec
    else:
        lat_deg = str(abs(round(latlong.lat.degree)))
        lat_min = str(round(latlong.lat.decimal_minute, 4))

        lat_min_split = lat_min.split(".")
        lat_min_split[0] = lat_min_split[0].zfill(2)
        lat_min = ".".join(lat_min_split)

        lon_deg = str(abs(round(latlong.lon.degree))).zfill(easting_zfill)
        lon_min = str(round(latlong.lon.decimal_minute, 4))

        lon_min_split = lon_min.split(".")
        lon_min_split[0] = lon_min_split[0].zfill(2)
        lon_min = ".".join(lon_min_split)

        return lat_deg + lat_min, lon_deg + lon_min


class Driver:
    def __init__(self, logger, host="127.0.0.1", port=7778):
        self.logger = logger
        self.s = socket.socket(socket.AF_INET, socket.SOCK_DGRAM)
        self.host, self.port = host, port

    def press_with_delay(self, key, delay_after=0.2, delay_release=0.2):
        if not key:
            return

        # TODO get rid of the OSB -> OS replacement
        self.s.sendto(f"{key} 1\n".replace("OSB", "OS").encode(
            "utf-8"), (self.host, self.port))
        sleep(delay_release)

        self.s.sendto(f"{key} 0\n".replace("OSB", "OS").encode(
            "utf-8"), (self.host, self.port))
        sleep(delay_after)

    def stop(self):
        self.s.close()


class HornetDriver(Driver):
    def ufc(self, num, delay_after=0.2, delay_release=0.2):
        key = f"UFC_{num}"
        self.press_with_delay(key, delay_after=delay_after,
                              delay_release=delay_release)

    def lmdi(self, pb, delay_after=0.2, delay_release=0.2):
        key = f"LEFT_DDI_PB_{pb.zfill(2)}"
        self.press_with_delay(key, delay_after=delay_after,
                              delay_release=delay_release)

    def ampcd(self, pb, delay_after=0.2, delay_release=0.2):
        key = f"AMPCD_PB_{pb.zfill(2)}"
        self.press_with_delay(key, delay_after=delay_after,
                              delay_release=delay_release)

    def enter_number(self, number, two_enters=False):
        for num in str(number):
            if num == ".":
                break

            self.ufc(num)

        self.ufc("ENT", delay_release=0.5)

        i = str(number).find(".")

        if two_enters:
            if i > 0:
                for num in str(number)[str(number).find(".") + 1:]:
                    self.ufc(num)

            self.ufc("ENT", delay_release=0.5)

    def enter_coords(self, latlong, elev, pp, decimal_minutes_mode=False):
        lat_str, lon_str = latlon_tostring(latlong, decimal_minutes_mode=decimal_minutes_mode)
        self.logger.debug(f"Entering coords string: {lat_str}, {lon_str}")

        if not pp:
            if latlong.lat.degree > 0:
                self.ufc("2", delay_release=0.5)
            else:
                self.ufc("8", delay_release=0.5)
            self.enter_number(lat_str, two_enters=True)
            sleep(0.5)

            if latlong.lon.degree > 0:
                self.ufc("6", delay_release=0.5)
            else:
                self.ufc("4", delay_release=0.5)
            self.enter_number(lon_str, two_enters=True)

            if elev:
                self.ufc("OSB3")
                self.ufc("OSB1")
                self.enter_number(elev)
        else:
            self.ufc("OSB1")
            if latlong.lat.degree > 0:
                self.ufc("2", delay_release=0.5)
            else:
                self.ufc("8", delay_release=0.5)
            self.enter_number(lat_str, two_enters=True)

            self.ufc("OSB3")

            if latlong.lon.degree > 0:
                self.ufc("6", delay_release=0.5)
            else:
                self.ufc("4", delay_release=0.5)

            self.enter_number(lon_str, two_enters=True)

            self.lmdi("14")
            self.lmdi("14")

            if elev:
                self.ufc("OSB4")
                self.ufc("OSB4")
                elev = round(float(elev) / 3.2808)
                self.enter_number(elev)

    def enter_waypoints(self, wps, sequences):
        if not wps:
            return

        self.ampcd("10")
        self.ampcd("19")
        self.ufc("CLR")
        self.ufc("CLR")

        for i, wp in enumerate(wps):
            if not wp.name:
                self.logger.info(f"Entering waypoint {i+1}")
            else:
                self.logger.info(f"Entering waypoint {i+1} - {wp.name}")

            self.ampcd("12")
            self.ampcd("5")
            self.ufc("OSB1")
            self.enter_coords(wp.position, wp.elevation, pp=False, decimal_minutes_mode=True)
            self.ufc("CLR")

        for sequencenumber, waypointslist in sequences.items():
            if sequencenumber != 1:
                self.ampcd("15")
                self.ampcd("15")
            else:
                waypointslist = [0] + waypointslist

            self.ampcd("1")

            for waypoint in waypointslist:
                self.ufc("OSB4")
                self.enter_number(waypoint)

        self.ufc("CLR")
        self.ufc("CLR")
        self.ufc("CLR")
        self.ampcd("19")
        self.ampcd("10")

    def enter_pp_msn(self, msn, n):
        if msn.name:
            self.logger.info(f"Entering PP mission {n} - {msn.name}")
        else:
            self.logger.info(f"Entering PP mission {n}")

        self.lmdi(f"{n + 5}")
        self.lmdi("14")
        self.ufc("OSB3")

        self.enter_coords(msn.position, msn.elevation, pp=True)

        self.ufc("CLR")
        self.ufc("CLR")

    def enter_missions(self, stations):
        def stations_order(x):
            if x == 8:
                return 0
            elif x == 2:
                return 1
            elif x == 7:
                return 2
            elif x == 3:
                return 3

        sorted_stations = list()

        for k in sorted(stations, key=stations_order):
            sorted_stations.append(stations[k])

        for msns in sorted_stations:
            msns = msns[:6]
            if not msns:
                return

            n = 1
            for msn in msns:
                self.enter_pp_msn(msn, n)
                n += 1

            self.lmdi("13")
        self.lmdi("6")

    def enter_all(self, profile):
        self.enter_missions(profile.waypoints.get("MSN", dict()))
        sleep(1)
        self.enter_waypoints(profile.waypoints_as_list, profile.sequences_dict)


class HarrierDriver(Driver):
    def ufc(self, num, delay_after=0.2, delay_release=0.2):
        if num not in ("ENT", "CLR"):
            key = f"UFC_B{num}"
        elif num == "ENT":
            key = "UFC_ENTER"
        elif num == "CLR":
            key = "UFC_CLEAR"
        else:
            key = f"UFC_{num}"
        self.press_with_delay(key, delay_after=delay_after,
                              delay_release=delay_release)

    def odu(self, num, delay_after=0.2, delay_release=0.2):
        key = f"ODU_OPT{num}"
        self.press_with_delay(key, delay_after=delay_after,
                              delay_release=delay_release)

    def lmpcd(self, pb, delay_after=0.2, delay_release=0.2):
        key = f"MPCD_L_{pb}"
<<<<<<< HEAD
        self.press_with_delay(key, delay_after=delay_after,
                              delay_release=delay_release)
=======
        self.press_with_delay(key, delay_after=delay_after, delay_release=delay_release)

    def enter_number(self, number, two_enters=False):
        for num in str(number):
            if num == ".":
                break

            self.ufc(num)

        self.ufc("ENT", delay_release=0.5)

        i = str(number).find(".")

        if two_enters:
            if i > 0:
                for num in str(number)[str(number).find(".") + 1:]:
                    self.ufc(num)

            self.ufc("ENT", delay_release=0.5)

    def enter_coords(self, latlong, elev):
        lat_str, lon_str = latlon_tostring(latlong, decimal_minutes_mode=False, easting_zfill=3)
        self.logger.debug(f"Entering coords string: {lat_str}, {lon_str}")

        if latlong.lat.degree > 0:
            self.ufc("2", delay_release=0.5)
        else:
            self.ufc("8", delay_release=0.5)
        self.enter_number(lat_str)

        self.odu("2")

        if latlong.lon.degree > 0:
            self.ufc("6", delay_release=0.5)
        else:
            self.ufc("4", delay_release=0.5)

        self.enter_number(lon_str)

        self.odu("2")

        if elev:
            self.odu("3")
            self.enter_number(elev)

    def enter_waypoints(self, wps):
        self.lmpcd("2")

        for wp in wps:
            self.ufc("7")
            self.ufc("7")
            self.ufc("ENT")
            self.odu("2")
            self.enter_coords(wp.position, wp.elevation)
            self.odu("1")

        self.lmpcd("2")

    def enter_all(self, profile):
        self.enter_waypoints(profile.waypoints_as_list)


class MirageDriver(Driver):
    def pcn(self, num, delay_after=0.2, delay_release=0.2):
        if num in ("ENTER", "CLR"):
            key = f"INS_{num}_BTN"
        elif num == "PREP":
            key = "INS_PREP_SW"
        else:
            key = f"INS_BTN_{num}"

        self.press_with_delay(key, delay_after=delay_after, delay_release=delay_release)

    def enter_number(self, number):
        for num in str(number):
            if num == ".":
                continue

            self.pcn(num)
        self.pcn("ENTER")

    def enter_coords(self, latlong):
        lat_str, lon_str = latlon_tostring(latlong, decimal_minutes_mode=True, easting_zfill=3)
        self.logger.debug(f"Entering coords string: {lat_str[:-2]}, {lon_str[:-2]}")

        self.pcn("1")
        if latlong.lat.degree > 0:
            self.pcn("2", delay_release=0.5)
        else:
            self.pcn("8", delay_release=0.5)
        self.enter_number(lat_str[:-2])

        self.pcn("3")

        if latlong.lon.degree > 0:
            self.pcn("6", delay_release=0.5)
        else:
            self.pcn("4", delay_release=0.5)
        self.enter_number(lon_str[:-2])

    def enter_waypoints(self, wps):
        for i, wp in enumerate(wps, 1):
            self.pcn("PREP")
            self.pcn("0")
            self.pcn(str(i))
            self.enter_coords(wp.position)
            self.pcn("ENTER")

    def enter_all(self, profile):
        self.enter_waypoints(profile.waypoints_as_list)
>>>>>>> e986787d
<|MERGE_RESOLUTION|>--- conflicted
+++ resolved
@@ -265,10 +265,6 @@
 
     def lmpcd(self, pb, delay_after=0.2, delay_release=0.2):
         key = f"MPCD_L_{pb}"
-<<<<<<< HEAD
-        self.press_with_delay(key, delay_after=delay_after,
-                              delay_release=delay_release)
-=======
         self.press_with_delay(key, delay_after=delay_after, delay_release=delay_release)
 
     def enter_number(self, number, two_enters=False):
@@ -378,5 +374,4 @@
             self.pcn("ENTER")
 
     def enter_all(self, profile):
-        self.enter_waypoints(profile.waypoints_as_list)
->>>>>>> e986787d
+        self.enter_waypoints(profile.waypoints_as_list)