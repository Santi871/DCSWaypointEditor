from src.objects import Profile, Waypoint, MSN
from src.logger import get_logger
from peewee import DoesNotExist
from LatLon23 import LatLon, Longitude, Latitude, string2latlon
from PIL import ImageGrab, ImageEnhance, ImageOps
from pathlib import Path
import pytesseract
import keyboard
import os
import json
import urllib.request
import urllib.error
import webbrowser
import base64
import pyperclip
from slpp import slpp as lua
import src.pymgrs as mgrs
import PySimpleGUI as PyGUI


def strike(text):
    result = '\u0336'
    for i, c in enumerate(text):
        result = result + c
        if i != len(text)-1:
            result = result + '\u0336'
    return result


def unstrike(text):
    return text.replace('\u0336', '')


def detect_dcs_bios(dcs_path):
    dcs_bios_detected = False

    try:
        with open(dcs_path + "\\Scripts\\Export.lua", "r") as f:
            if r"dofile(lfs.writedir()..[[Scripts\DCS-BIOS\BIOS.lua]])" in f.read() and \
                    os.path.exists(dcs_path + "\\Scripts\\DCS-BIOS"):
                dcs_bios_detected = True
    except FileNotFoundError:
        pass
    return dcs_bios_detected


def first_time_setup_gui():
    default_dcs_path = f"{str(Path.home())}\\Saved Games\\DCS.openbeta\\"
    default_tesseract_path = f"{os.environ['PROGRAMW6432']}\\Tesseract-OCR\\tesseract.exe"
    dcs_bios_detected = "Detected" if detect_dcs_bios(
        default_dcs_path) else "Not detected"

    layout = [
        [PyGUI.Text("DCS User Folder Path:"), PyGUI.Input(default_dcs_path, key="dcs_path", enable_events=True),
         PyGUI.Button("Browse...", button_type=PyGUI.BUTTON_TYPE_BROWSE_FOLDER, target="dcs_path")],

        [PyGUI.Text("Tesseract.exe Path:"), PyGUI.Input(default_tesseract_path, key="tesseract_path"),
         PyGUI.Button("Browse...", button_type=PyGUI.BUTTON_TYPE_BROWSE_FILE, target="tesseract_path")],

        [PyGUI.Text("F10 Map Capture Hotkey:"), PyGUI.Input(
            "ctrl+t", key="capture_key")],

        [PyGUI.Text("Quick Capture Toggle Hotkey:"), PyGUI.Input(
            "ctrl+shift+t", key="quick_capture_hotkey")],

        [PyGUI.Text("Enter into Aircraft Hotkey (Optional):"), PyGUI.Input(
            "", key="enter_aircraft_hotkey")],

        [PyGUI.Text("DCS-BIOS:"), PyGUI.Text(dcs_bios_detected, key="dcs_bios"),
         PyGUI.Button("Install", key="install_button", disabled=dcs_bios_detected == "Detected")],
    ]

    return PyGUI.Window("First time setup", [[PyGUI.Frame("Settings", layout)],
                                             [PyGUI.Button("Accept", key="accept_button", pad=((250, 1), 1),
                                                           disabled=dcs_bios_detected != "Detected")]])


def exception_gui(exc_info):
    return PyGUI.PopupOK("An exception occured and the program terminated execution:\n\n" + exc_info)


def check_version(current_version):
    version_url = "https://raw.githubusercontent.com/Santi871/DCSWaypointEditor/master/release_version.txt"
    releases_url = "https://github.com/Santi871/DCSWaypointEditor/releases"

    try:
        with urllib.request.urlopen(version_url) as response:
            if response.code == 200:
                html = response.read()
            else:
                return False
    except (urllib.error.HTTPError, urllib.error.URLError):
        return False

    new_version = html.decode("utf-8")
    if new_version != current_version:
        popup_answer = PyGUI.PopupYesNo(
            f"New version available: {new_version}\nDo you wish to update?")

        if popup_answer == "Yes":
            webbrowser.open(releases_url)
            return True
        else:
            return False


class GUI:
    def __init__(self, editor, software_version):
        self.logger = get_logger("gui")
        self.editor = editor
        self.captured_map_coords = None
        self.profile = Profile('')
        self.profile.aircraft = "hornet"
        self.exit_quick_capture = False
        self.values = None
        self.capturing = False
        self.capture_key = self.editor.settings.get(
            "PREFERENCES", "capture_key")
        self.quick_capture_hotkey = self.editor.settings.get(
            "PREFERENCES", "quick_capture_hotkey")
        self.enter_aircraft_hotkey = self.editor.settings.get(
            "PREFERENCES", "enter_aircraft_hotkey")
        self.software_version = software_version
<<<<<<< HEAD
=======
        self.is_focused = True
        self.scaled_dcs_gui = False
        self.selected_wp_type = "WP"

        try:
            with open(f"{self.editor.settings.get('PREFERENCES', 'dcs_path')}\\Config\\options.lua", "r") as f:
                dcs_settings = lua.decode(f.read().replace("options = ", ""))
                self.scaled_dcs_gui = dcs_settings["graphics"]["scaleGui"]
        except (FileNotFoundError, ValueError, TypeError):
            self.logger.error("Failed to decode DCS settings", exc_info=True)
>>>>>>> 294e6ca6

        tesseract_path = self.editor.settings['PREFERENCES'].get(
            'tesseract_path', "tesseract")
        self.logger.info(f"Tesseract path is: {tesseract_path}")
        pytesseract.pytesseract.tesseract_cmd = tesseract_path
        try:
            self.tesseract_version = pytesseract.get_tesseract_version()
            self.capture_status = "Status: Not capturing"
            self.capture_button_disabled = False
        except pytesseract.pytesseract.TesseractNotFoundError:
            self.tesseract_version = None
            self.capture_status = "Status: Tesseract not found"
            self.capture_button_disabled = True

        self.logger.info(f"Tesseract version is: {self.tesseract_version}")
        self.window = self.create_gui()
        keyboard.add_hotkey(self.quick_capture_hotkey, self.toggle_quick_capture)
        if self.enter_aircraft_hotkey != '':
            keyboard.add_hotkey(self.enter_aircraft_hotkey, self.enter_coords_to_aircraft)

    def exit_capture(self):
        self.exit_quick_capture = True

    @staticmethod
    def get_profile_names():
        return [profile.name for profile in Profile.list_all()]

    def create_gui(self):
        self.logger.debug("Creating GUI")

        latitude_col1 = [
            [PyGUI.Text("Degrees")],
            [PyGUI.InputText(size=(10, 1), key="latDeg", enable_events=True)],
        ]

        latitude_col2 = [
            [PyGUI.Text("Minutes")],
            [PyGUI.InputText(size=(10, 1), key="latMin", enable_events=True)],
        ]

        latitude_col3 = [
            [PyGUI.Text("Seconds")],
            [PyGUI.InputText(size=(10, 1), key="latSec",
                             pad=(5, (3, 10)), enable_events=True)],
        ]

        longitude_col1 = [
            [PyGUI.Text("Degrees")],
            [PyGUI.InputText(size=(10, 1), key="lonDeg", enable_events=True)],
        ]

        longitude_col2 = [
            [PyGUI.Text("Minutes")],
            [PyGUI.InputText(size=(10, 1), key="lonMin", enable_events=True)],
        ]

        longitude_col3 = [
            [PyGUI.Text("Seconds")],
            [PyGUI.InputText(size=(10, 1), key="lonSec",
                             pad=(5, (3, 10)), enable_events=True)],
        ]

        frameelevationlayout = [
            [PyGUI.Text("Feet")],
            [PyGUI.InputText(size=(20, 1), key="elevFeet",
                             enable_events=True)],
            [PyGUI.Text("Meters")],
            [PyGUI.InputText(size=(20, 1), key="elevMeters",
                             enable_events=True, pad=(5, (3, 10)))],
        ]

        mgrslayout = [
            [PyGUI.InputText(size=(20, 1), key="mgrs",
                             enable_events=True, pad=(5, (3, 12)))],
        ]

        framedatalayoutcol2 = [
            [PyGUI.Text("Name")],
            [PyGUI.InputText(size=(20, 1), key="msnName", pad=(5, (3, 10)))],
        ]

        framewptypelayout = [
            [PyGUI.Radio("WP", group_id="wp_type", default=True, enable_events=True, key="WP"),
             PyGUI.Radio("MSN", group_id="wp_type",
                         enable_events=True, key="MSN"),
             PyGUI.Radio("FP", group_id="wp_type", key="FP", enable_events=True),
             PyGUI.Radio("ST", group_id="wp_type", key="ST", enable_events=True)],
            [PyGUI.Radio("IP", group_id="wp_type", key="IP", enable_events=True),
             PyGUI.Radio("DP", group_id="wp_type", key="DP", enable_events=True),
             PyGUI.Radio("HA", group_id="wp_type", key="HA", enable_events=True),
             PyGUI.Radio("HB", group_id="wp_type", key="HB", enable_events=True)],
            [PyGUI.Button("Quick Capture", disabled=self.capture_button_disabled, key="quick_capture", pad=(5, (3, 8))),
             PyGUI.Text("Sequence:", pad=((0, 1), 3),
                        key="sequence_text", auto_size_text=False, size=(8, 1)),
             PyGUI.Combo(values=("None", 1, 2, 3), default_value="None",
                         auto_size_text=False, size=(5, 1), readonly=True,
                         key="sequence", enable_events=True)]
        ]

        frameactypelayout = [
            [
                PyGUI.Radio("F/A-18C", group_id="ac_type",
                            default=True, key="hornet", enable_events=True),
                PyGUI.Radio("AV-8B", group_id="ac_type",
                            disabled=False, key="harrier", enable_events=True),
                PyGUI.Radio("M-2000C", group_id="ac_type",
                            disabled=False, key="mirage", enable_events=True),
                PyGUI.Radio("F-14A/B", group_id="ac_type",
                            disabled=False, key="tomcat", enable_events=True),
                PyGUI.Radio("A-10C", group_id="ac_type",
                            disabled=True, key="warthog", enable_events=True),
            ]
        ]

        framelongitude = PyGUI.Frame("Longitude", [[PyGUI.Column(longitude_col1), PyGUI.Column(longitude_col2),
                                                    PyGUI.Column(longitude_col3)]])
        framelatitude = PyGUI.Frame("Latitude", [[PyGUI.Column(latitude_col1), PyGUI.Column(latitude_col2),
                                                  PyGUI.Column(latitude_col3)]])
        frameelevation = PyGUI.Frame(
            "Elevation", frameelevationlayout, pad=(5, (3, 10)))
        frameactype = PyGUI.Frame("Aircraft Type", frameactypelayout)

        framepositionlayout = [
            [framelatitude],
            [framelongitude],
            [frameelevation,
             PyGUI.Column(
                 [
                     [PyGUI.Frame("MGRS", mgrslayout)],
                     [PyGUI.Button("Capture from DCS F10 map", disabled=self.capture_button_disabled, key="capture",
                                   pad=(1, (18, 3)))],

                     [PyGUI.Text(self.capture_status, key="capture_status",
                                 auto_size_text=False, size=(20, 1))],
                 ]
             )
             ],

        ]

        frameposition = PyGUI.Frame("Position", framepositionlayout)
        framedata = PyGUI.Frame("Data", framedatalayoutcol2)
        framewptype = PyGUI.Frame("Waypoint Type", framewptypelayout)

        col0 = [
            [PyGUI.Text("Select profile:")],
            [PyGUI.Combo(values=[""] + self.get_profile_names(), readonly=True,
                         enable_events=True, key='profileSelector', size=(27, 1))],
            [PyGUI.Listbox(values=list(), size=(30, 24),
                           enable_events=True, key='activesList')],
            [PyGUI.Button("Add", size=(12, 1)),
             PyGUI.Button("Update", size=(12, 1))],
            [PyGUI.Button("Remove", size=(26, 1))],
            [PyGUI.Button("Save profile", size=(12, 1)),
             PyGUI.Button("Delete profile", size=(12, 1))],
            [PyGUI.Button("Export to file", size=(12, 1)),
             PyGUI.Button("Import from file", size=(12, 1))],
            [PyGUI.Button("Encode to String", size=(12, 1)),
             PyGUI.Button("Decode from String", size=(12, 1))],
            [PyGUI.Text(f"Version: {self.software_version}")]
        ]

        col1 = [
            [PyGUI.Text("Select preset location")],
            [PyGUI.Combo(values=[""] + [base.name for _, base in self.editor.default_bases.items()], readonly=False,
                         enable_events=True, key='baseSelector'),
             PyGUI.Button(button_text="F", key="filter")],
            [framedata, framewptype],
            [frameposition],
            [frameactype],
            [PyGUI.Button("Enter into aircraft", key="enter")],
        ]

        colmain1 = [
            [PyGUI.Column(col1)],
        ]

        layout = [
            [PyGUI.Column(col0), PyGUI.Column(colmain1)],
        ]

        return PyGUI.Window('DCS Waypoint Editor', layout)

    def set_sequence_station_selector(self, mode):
        if mode is None:
            self.window.Element("sequence_text").Update(value="Sequence:")
            self.window.Element("sequence").Update(
                values=("None", 1, 2, 3), value="None", disabled=True)
        if mode == "sequence":
            self.window.Element("sequence_text").Update(value="Sequence:")
            self.window.Element("sequence").Update(
                values=("None", 1, 2, 3), value="None", disabled=False)
        elif mode == "station":
            self.window.Element("sequence_text").Update(value="    Station:")
            self.window.Element("sequence").Update(
                values=(8, 2, 7, 3), value=8, disabled=False)

    def update_position(self, position=None, elevation=None, name=None, update_mgrs=True, aircraft=None,
                        waypoint_type=None):

        if position is not None:
            latdeg = round(position.lat.degree)
            latmin = round(position.lat.minute)
            latsec = round(position.lat.second, 2)

            londeg = round(position.lon.degree)
            lonmin = round(position.lon.minute)
            lonsec = round(position.lon.second, 2)
            mgrs_str = mgrs.encode(mgrs.LLtoUTM(
                position.lat.decimal_degree, position.lon.decimal_degree), 5)
        else:
            latdeg = ""
            latmin = ""
            latsec = ""

            londeg = ""
            lonmin = ""
            lonsec = ""
            mgrs_str = ""

        self.window.Element("latDeg").Update(latdeg)
        self.window.Element("latMin").Update(latmin)
        self.window.Element("latSec").Update(latsec)

        self.window.Element("lonDeg").Update(londeg)
        self.window.Element("lonMin").Update(lonmin)
        self.window.Element("lonSec").Update(lonsec)

        if elevation is not None:
            elevation = round(elevation)
        else:
            elevation = ""

        self.window.Element("elevFeet").Update(elevation)
        self.window.Element("elevMeters").Update(
            round(elevation/3.281) if type(elevation) == int else "")
        if aircraft is not None:
            self.window.Element(aircraft).Update(value=True)

        if update_mgrs:
            self.window.Element("mgrs").Update(mgrs_str)
        self.window.Refresh()

        if type(name) == str:
            self.window.Element("msnName").Update(name)
        else:
            self.window.Element("msnName").Update("")

        if waypoint_type is not None:
            self.select_wp_type(waypoint_type)

    def update_waypoints_list(self, set_to_first=False):
        values = list()

        for wp in sorted(self.profile.waypoints, key=lambda waypoint: waypoint.wp_type):
            namestr = str(wp)

            if not self.editor.driver.validate_waypoint(wp):
                namestr = strike(namestr)

            values.append(namestr)

        if set_to_first:
            self.window.Element('activesList').Update(values=values, set_to_index=0)
        else:
            self.window.Element('activesList').Update(values=values)
        self.window.Element(self.profile.aircraft).Update(value=True)

    def disable_coords_input(self):
        for element_name in\
                ("latDeg", "latMin", "latSec", "lonDeg", "lonMin", "lonSec", "mgrs", "elevFeet", "elevMeters"):
            self.window.Element(element_name).Update(disabled=True)

    def enable_coords_input(self):
        for element_name in\
                ("latDeg", "latMin", "latSec", "lonDeg", "lonMin", "lonSec", "mgrs", "elevFeet", "elevMeters"):
            self.window.Element(element_name).Update(disabled=False)

    def filter_preset_waypoints_dropdown(self):
        text = self.values["baseSelector"]
        self.window.Element("baseSelector").\
            Update(values=[""] + [base.name for _, base in self.editor.default_bases.items() if
                                  text.lower() in base.name.lower()],
                   set_to_index=0)

    def add_waypoint(self, position, elevation, name=None):
        if name is None:
            name = str()

        try:
            if self.selected_wp_type == "MSN":
                station = int(self.values.get("sequence", 0))
                number = len(self.profile.stations_dict.get(station, list()))+1
                wp = MSN(position=position, elevation=int(elevation) or 0, name=name,
                         station=station, number=number)

            else:
                sequence = self.values["sequence"]
                if sequence == "None":
                    sequence = 0
                else:
                    sequence = int(sequence)

                if sequence and len(self.profile.get_sequence(sequence)) >= 15:
                    return False

                wp = Waypoint(position, elevation=int(elevation or 0),
                              name=name, sequence=sequence, wp_type=self.selected_wp_type,
                              number=len(self.profile.waypoints_of_type(self.selected_wp_type))+1)

                if sequence not in self.profile.sequences:
                    self.profile.sequences.append(sequence)

            self.profile.waypoints.append(wp)
            self.update_waypoints_list()
        except ValueError:
            PyGUI.Popup("Error: missing data or invalid data format")

        return True

    def capture_map_coords(self, x_start=101, x_width=269, y_start=5, y_height=27):
        self.logger.debug("Attempting to capture map coords")
        gui_mult = 2 if self.scaled_dcs_gui else 1
        image = ImageGrab.grab((x_start*gui_mult, y_start*gui_mult,
                                (x_start + x_width)*gui_mult, (y_start + y_height)*gui_mult))

        enhancer = ImageEnhance.Contrast(image)
        captured_map_coords = pytesseract.image_to_string(
            ImageOps.invert(enhancer.enhance(6)))
        if self.editor.settings.getboolean("PREFERENCES", "log_raw_tesseract_output"):
            self.logger.info("Raw captured text: " + captured_map_coords)
        return captured_map_coords

    def export_to_string(self):
        e = self.profile.to_dict()
        self.logger.debug(e)

        dump = json.dumps(e)
        encoded = base64.b64encode(dump.encode('utf-8'))
        pyperclip.copy(encoded.decode('utf-8'))
        PyGUI.Popup('Encoded string copied to clipboard, paste away!')

    def import_from_string(self):
        # Load the encoded string from the clipboard
        encoded = pyperclip.paste()
        try:
            decoded = base64.b64decode(encoded.encode('utf-8'))
            e = json.loads(decoded)
            self.logger.debug(e)
            self.profile = Profile.to_object(e)
            self.logger.debug(self.profile.to_dict())
            self.update_waypoints_list(set_to_first=True)
            PyGUI.Popup('Loaded waypoint data from encoded string successfully')
        except Exception as e:
            self.logger.error(e, exc_info=True)
            PyGUI.Popup('Failed to parse profile from string')

    def load_new_profile(self):
        self.profile = Profile('')

    def parse_map_coords_string(self, coords_string, tomcat_mode=False):
        split_string = coords_string.split(',')

        if tomcat_mode:
            latlon_string = coords_string.replace("\\", "").replace("F", "")
            split_string = latlon_string.split(' ')
            lat_string = split_string[1]
            lon_string = split_string[3]
            position = string2latlon(
                lat_string, lon_string, format_str="d%°%m%'%S")

        elif "-" in split_string[0]:
            # dd mm ss.ss
            split_latlon = split_string[0].split(' ')
            lat_string = split_latlon[0].replace('N', '').replace('S', "-")
            lon_string = split_latlon[1].replace(
                '£', 'E').replace('E', '').replace('W', "-")
            position = string2latlon(
                lat_string, lon_string, format_str="d%-%m%-%S")
        elif "°" not in split_string[0]:
            # mgrs
            mgrs_string = split_string[0].replace(" ", "")
            decoded_mgrs = mgrs.UTMtoLL(mgrs.decode(mgrs_string))
            position = LatLon(Latitude(degree=decoded_mgrs["lat"]), Longitude(
                degree=decoded_mgrs["lon"]))
        else:
            raise ValueError(f"Invalid coordinate format: {split_string[0]}")

        if not tomcat_mode:
            elevation = split_string[1].replace(' ', '')
            if "ft" in elevation:
                elevation = int(elevation.replace("ft", ""))
            elif "m" in elevation:
                elevation = round(int(elevation.replace("m", ""))*3.281)
            else:
                raise ValueError("Unable to parse elevation: " + elevation)
        else:
            elevation = self.capture_map_coords(2074, 97, 966, 32)

        self.captured_map_coords = str()
        self.logger.info("Parsed captured text: " + str(position))
        return position, elevation

    def input_parsed_coords(self):
        try:
            captured_coords = self.capture_map_coords()
            position, elevation = self.parse_map_coords_string(captured_coords)
            self.update_position(position, elevation, update_mgrs=True)
            self.update_altitude_elements("meters")
            self.window.Element('capture_status').Update("Status: Captured")
            self.logger.debug(
                "Parsed text as coords succesfully: " + str(position))
        except (IndexError, ValueError, TypeError):
            self.logger.error("Failed to parse captured text", exc_info=True)
            self.window.Element('capture_status').Update(
                "Status: Failed to capture")
        finally:
            self.enable_coords_input()
            self.window.Element('quick_capture').Update(disabled=False)
            self.window.Element('capture').Update(
                text="Capture from DCS F10 map")
            self.capturing = False

        keyboard.remove_hotkey(self.capture_key)

    def add_wp_parsed_coords(self):
        try:
            captured_coords = self.capture_map_coords()
            position, elevation = self.parse_map_coords_string(captured_coords)
        except (IndexError, ValueError, TypeError):
            self.logger.error("Failed to parse captured text", exc_info=True)
            return
        added = self.add_waypoint(position, elevation)
        if not added:
            self.stop_quick_capture()

<<<<<<< HEAD
    def toggle_quick_capture(self):
        if self.capturing:
            self.stop_quick_capture()
        else:
            self.start_quick_capture()

    def start_quick_capture(self):
        self.disable_coords_input()
        self.window.Element('capture').Update(
            text="Stop capturing")
        self.window.Element('quick_capture').Update(disabled=True)
        self.window.Element('capture_status').Update("Status: Capturing...")
        self.window.Refresh()
        keyboard.add_hotkey(
            self.capture_key,
            self.input_parsed_coords, 
            timeout=1
        )
        self.capturing = True
=======
    def input_tomcat_alignment(self):
        try:
            captured_coords = self.capture_map_coords(2075, 343, 913, 40)
            position, elevation = self.parse_map_coords_string(captured_coords, tomcat_mode=True)
        except (IndexError, ValueError, TypeError):
            self.logger.error("Failed to parse captured text", exc_info=True)
            return
>>>>>>> 294e6ca6

    def stop_quick_capture(self):
        try:
            keyboard.remove_hotkey(self.capture_key)
        except KeyError:
            pass

        self.enable_coords_input()
        self.window.Element('capture').Update(text="Capture from DCS F10 map")
        self.window.Element('quick_capture').Update(disabled=False)
        self.window.Element('capture_status').Update("Status: Not capturing")
        self.capturing = False

    def update_altitude_elements(self, elevation_unit):
        if elevation_unit == "feet":
            elevation = self.window.Element("elevMeters").Get()
            try:
                if elevation:
                    self.window.Element("elevFeet").Update(
                        round(int(elevation)*3.281))
                else:
                    self.window.Element("elevFeet").Update("")
            except ValueError:
                pass
        elif elevation_unit == "meters":
            elevation = self.window.Element("elevFeet").Get()
            try:
                if elevation:
                    self.window.Element("elevMeters").Update(
                        round(int(elevation)/3.281))
                else:
                    self.window.Element("elevMeters").Update("")
            except ValueError:
                pass

    def validate_coords(self):
        lat_deg = self.window.Element("latDeg").Get()
        lat_min = self.window.Element("latMin").Get()
        lat_sec = self.window.Element("latSec").Get()

        lon_deg = self.window.Element("lonDeg").Get()
        lon_min = self.window.Element("lonMin").Get()
        lon_sec = self.window.Element("lonSec").Get()

        try:
            position = LatLon(Latitude(degree=lat_deg, minute=lat_min, second=lat_sec),
                              Longitude(degree=lon_deg, minute=lon_min, second=lon_sec))

            elevation = int(self.window.Element("elevFeet").Get())
            name = self.window.Element("msnName").Get()
            return position, elevation, name
        except ValueError as e:
            self.logger.error(f"Failed to validate coords: {e}")
            return None, None, None

    def update_profiles_list(self, name):
        profiles = self.get_profile_names()
        self.window.Element("profileSelector").Update(values=[""] + profiles,
                                                      set_to_index=profiles.index(name) + 1)

    def select_wp_type(self, wp_type):
        self.selected_wp_type = wp_type

        if wp_type == "WP":
            self.set_sequence_station_selector("sequence")
        elif wp_type == "MSN":
            self.set_sequence_station_selector("station")
        else:
            self.set_sequence_station_selector(None)

        self.window.Element(wp_type).Update(value=True)

    def find_selected_waypoint(self):
        valuestr = unstrike(self.values['activesList'][0])
        for wp in self.profile.waypoints:
            if str(wp) == valuestr:
                return wp

    def remove_selected_waypoint(self):
        valuestr = unstrike(self.values['activesList'][0])
        for wp in self.profile.waypoints:
            if str(wp) == valuestr:
                self.profile.waypoints.remove(wp)

    def enter_coords_to_aircraft(self):
        self.window.Element('enter').Update(disabled=True)
        self.editor.enter_all(self.profile)
        self.window.Element('enter').Update(disabled=False)

    def run(self):
        while True:
            event, self.values = self.window.Read()
            # self.logger.debug(f"Event: {event}")
            # self.logger.debug(f"Values: {self.values}")

            if event is None or event == 'Exit':
                self.logger.info("Exiting...")
                break

            elif event == "Add":
                position, elevation, name = self.validate_coords()
                if position is not None:
                    self.add_waypoint(position, elevation, name)

            elif event == "Encode to String":
                self.export_to_string()

            elif event == "Decode from String":
                self.import_from_string()

            elif event == "Update":
                if self.values['activesList']:
                    waypoint = self.find_selected_waypoint()
                    position, elevation, name = self.validate_coords()
                    if position is not None:
                        waypoint.position = position
                        waypoint.elevation = elevation
                        waypoint.name = name
                        self.update_waypoints_list()

            elif event == "Remove":
                if self.values['activesList']:
                    self.remove_selected_waypoint()
                    self.update_waypoints_list()

            elif event == "activesList":
                if self.values['activesList']:
                    waypoint = self.find_selected_waypoint()
                    self.update_position(
                        waypoint.position, waypoint.elevation, waypoint.name, waypoint_type=waypoint.wp_type)

            elif event == "Save profile":
                if self.profile.waypoints:
                    name = self.profile.profilename
                    if not name:
                        name = PyGUI.PopupGetText(
                            "Enter profile name", "Saving profile")

                    if not name:
                        continue

                    self.profile.save(name)
                    self.update_profiles_list(name)

            elif event == "Delete profile":
                if not self.profile.profilename:
                    continue

                Profile.delete(self.profile.profilename)
                profiles = self.get_profile_names()
                self.window.Element("profileSelector").Update(
                    values=[""] + profiles)
                self.profile = Profile('')
                self.update_waypoints_list()
                self.update_position()

            elif event == "profileSelector":
                try:
                    profile_name = self.values['profileSelector']
                    if profile_name != '':
                        self.profile = Profile.load(profile_name)
                    else:
                        self.profile = Profile('')
                    self.editor.set_driver(self.profile.aircraft)
                    self.update_waypoints_list()

                except DoesNotExist:
                    PyGUI.Popup("Profile not found")

            elif event == "Export to file":
                e = self.profile.to_dict()

                filename = PyGUI.PopupGetFile("Enter file name", "Exporting profile", default_extension=".json",
                                              save_as=True, file_types=(("JSON File", "*.json"),))

                if filename is None:
                    continue

                with open(filename + ".json", "w+") as f:
                    json.dump(e, f, indent=4)

            elif event == "Import from file":
                filename = PyGUI.PopupGetFile(
                    "Enter file name", "Importing profile")

                if filename is None:
                    continue

                with open(filename, "r") as f:
                    d = json.load(f)

                self.profile = Profile.to_object(d)
                self.update_waypoints_list()

                if self.profile.profilename:
                    self.update_profiles_list(self.profile.profilename)

            elif event == "capture":
                if not self.capturing:
                    self.start_quick_capture()
                else:
                    self.stop_quick_capture()

            elif event == "quick_capture":
                self.exit_quick_capture = False
                self.disable_coords_input()
                self.window.Element('capture').Update(text="Stop capturing")
                self.window.Element('quick_capture').Update(disabled=True)
                self.window.Element('capture_status').Update(
                    "Status: Capturing...")
                self.capturing = True
                self.window.Refresh()
                keyboard.add_hotkey(
                    self.capture_key, self.add_wp_parsed_coords, timeout=1)

            elif event == "baseSelector":
                base = self.editor.default_bases.get(
                    self.values['baseSelector'])

                if base is not None:
                    self.update_position(
                        base.position, base.elevation, base.name)

            elif event == "enter":
                self.enter_coords_to_aircraft()

            elif event in ("MSN", "WP", "HA", "FP", "ST", "DP", "IP", "HB"):
                self.select_wp_type(event)

            elif event == "elevFeet":
                self.update_altitude_elements("meters")

            elif event == "elevMeters":
                self.update_altitude_elements("feet")

            elif event in ("latDeg", "latMin", "latSec", "lonDeg", "lonMin", "lonSec"):
                position, _, _ = self.validate_coords()

                if position is not None:
                    m = mgrs.encode(mgrs.LLtoUTM(
                        position.lat.decimal_degree, position.lon.decimal_degree), 5)
                    self.window.Element("mgrs").Update(m)

            elif event == "mgrs":
                mgrs_string = self.window.Element("mgrs").Get()
                if mgrs_string:
                    try:
                        decoded_mgrs = mgrs.UTMtoLL(mgrs.decode(mgrs_string))
                        position = LatLon(Latitude(degree=decoded_mgrs["lat"]), Longitude(
                            degree=decoded_mgrs["lon"]))
                        self.update_position(position, update_mgrs=False)
                    except (TypeError, ValueError) as e:
                        self.logger.error(f"Failed to decode MGRS: {e}")

            elif event in ("hornet", "tomcat", "harrier", "warthog", "mirage"):
                self.profile.aircraft = event
                self.editor.set_driver(event)
                self.update_waypoints_list()

            elif event == "filter":
                self.filter_preset_waypoints_dropdown()

        self.close()

    def close(self):
        try:
            keyboard.remove_hotkey(self.capture_key)
        except KeyError:
            pass

        self.window.Close()
        self.editor.stop()<|MERGE_RESOLUTION|>--- conflicted
+++ resolved
@@ -121,8 +121,6 @@
         self.enter_aircraft_hotkey = self.editor.settings.get(
             "PREFERENCES", "enter_aircraft_hotkey")
         self.software_version = software_version
-<<<<<<< HEAD
-=======
         self.is_focused = True
         self.scaled_dcs_gui = False
         self.selected_wp_type = "WP"
@@ -133,7 +131,6 @@
                 self.scaled_dcs_gui = dcs_settings["graphics"]["scaleGui"]
         except (FileNotFoundError, ValueError, TypeError):
             self.logger.error("Failed to decode DCS settings", exc_info=True)
->>>>>>> 294e6ca6
 
         tesseract_path = self.editor.settings['PREFERENCES'].get(
             'tesseract_path', "tesseract")
@@ -569,13 +566,14 @@
         added = self.add_waypoint(position, elevation)
         if not added:
             self.stop_quick_capture()
-
-<<<<<<< HEAD
+            
+
     def toggle_quick_capture(self):
         if self.capturing:
             self.stop_quick_capture()
         else:
             self.start_quick_capture()
+
 
     def start_quick_capture(self):
         self.disable_coords_input()
@@ -590,7 +588,8 @@
             timeout=1
         )
         self.capturing = True
-=======
+
+
     def input_tomcat_alignment(self):
         try:
             captured_coords = self.capture_map_coords(2075, 343, 913, 40)
@@ -598,7 +597,6 @@
         except (IndexError, ValueError, TypeError):
             self.logger.error("Failed to parse captured text", exc_info=True)
             return
->>>>>>> 294e6ca6
 
     def stop_quick_capture(self):
         try:
