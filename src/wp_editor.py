--- conflicted
+++ resolved
@@ -23,215 +23,6 @@
         except KeyError:
             raise DriverException(f"Undefined driver: {driver_name}")
 
-<<<<<<< HEAD
-    def enter_number(self, number, two_enters=False):
-        for num in str(number):
-            if num == ".":
-                break
-
-            self.press.ufc(num)
-
-        self.press.ufc("ENT", delay_release=0.5)
-
-        i = str(number).find(".")
-
-        if two_enters:
-            if i > 0:
-                for num in str(number)[str(number).find(".") + 1:]:
-                    self.press.ufc(num)
-
-            self.press.ufc("ENT", delay_release=0.5)
-
-    def enter_coords(self, latlong, elev, pp, decimal_minutes_mode=False):
-        if type(self.press) == HornetDriver:
-            lat_str, lon_str = latlon_tostring(
-                latlong, decimal_minutes_mode=decimal_minutes_mode)
-            self.logger.debug(f"Entering coords string: {lat_str}, {lon_str}")
-
-            if not pp:
-                if latlong.lat.degree > 0:
-                    self.press.ufc("2", delay_release=0.5)
-                else:
-                    self.press.ufc("8", delay_release=0.5)
-                self.enter_number(lat_str, two_enters=True)
-                sleep(0.5)
-
-                if latlong.lon.degree > 0:
-                    self.press.ufc("6", delay_release=0.5)
-                else:
-                    self.press.ufc("4", delay_release=0.5)
-                self.enter_number(lon_str, two_enters=True)
-
-                if elev:
-                    self.press.ufc("OSB3")
-                    self.press.ufc("OSB1")
-                    self.enter_number(elev)
-            else:
-                self.press.ufc("OSB1")
-                if latlong.lat.degree > 0:
-                    self.press.ufc("2", delay_release=0.5)
-                else:
-                    self.press.ufc("8", delay_release=0.5)
-                self.enter_number(lat_str, two_enters=True)
-
-                self.press.ufc("OSB3")
-
-                if latlong.lon.degree > 0:
-                    self.press.ufc("6", delay_release=0.5)
-                else:
-                    self.press.ufc("4", delay_release=0.5)
-
-                self.enter_number(lon_str, two_enters=True)
-
-                self.press.lmdi("14")
-                self.press.lmdi("14")
-
-                if elev:
-                    self.press.ufc("OSB4")
-                    self.press.ufc("OSB4")
-                    elev = round(float(elev) / 3.2808)
-                    self.enter_number(elev)
-
-        elif type(self.press) == HarrierDriver:
-            lat_str, lon_str = latlon_tostring(
-                latlong, decimal_minutes_mode=False, easting_zfill=3)
-            self.logger.debug(f"Entering coords string: {lat_str}, {lon_str}")
-
-            if latlong.lat.degree > 0:
-                self.press.ufc("2", delay_release=0.5)
-            else:
-                self.press.ufc("8", delay_release=0.5)
-            self.enter_number(lat_str)
-
-            self.press.odu("2")
-
-            if latlong.lon.degree > 0:
-                self.press.ufc("6", delay_release=0.5)
-            else:
-                self.press.ufc("4", delay_release=0.5)
-
-            self.enter_number(lon_str)
-
-            self.press.odu("2")
-
-            if elev:
-                self.press.odu("3")
-                self.enter_number(elev)
-
-    def enter_waypoints(self, wps, sequences):
-        if not wps:
-            return
-
-        if type(self.press) == HornetDriver:
-            self.press.ampcd("10")
-            self.press.ampcd("19")
-            self.press.ufc("CLR")
-            self.press.ufc("CLR")
-
-            for i, wp in enumerate(wps):
-                if not wp.name:
-                    self.logger.info(f"Entering waypoint {i+1}")
-                else:
-                    self.logger.info(f"Entering waypoint {i+1} - {wp.name}")
-
-                self.press.ampcd("12")
-                self.press.ampcd("5")
-                self.press.ufc("OSB1")
-                self.enter_coords(wp.position, wp.elevation,
-                                  pp=False, decimal_minutes_mode=True)
-                self.press.ufc("CLR")
-
-            for sequencenumber, waypointslist in sequences.items():
-                if sequencenumber != 1:
-                    self.press.ampcd("15")
-                    self.press.ampcd("15")
-                else:
-                    waypointslist = [0] + waypointslist
-
-                self.press.ampcd("1")
-
-                for waypoint in waypointslist:
-                    self.press.ufc("OSB4")
-                    self.enter_number(waypoint)
-
-            self.press.ufc("CLR")
-            self.press.ufc("CLR")
-            self.press.ufc("CLR")
-            self.press.ampcd("19")
-            self.press.ampcd("10")
-
-        elif type(self.press) == HarrierDriver:
-            self.press.lmpcd("2")
-
-            for wp in wps:
-                self.press.ufc("7")
-                self.press.ufc("7")
-                self.press.ufc("ENT")
-                self.press.odu("2")
-                self.enter_coords(wp.position, wp.elevation, pp=False)
-                self.press.odu("1")
-
-            self.press.lmpcd("2")
-
-    def enter_pp_msn(self, msn, n):
-        if msn.name:
-            self.logger.info(f"Entering PP mission {n} - {msn.name}")
-        else:
-            self.logger.info(f"Entering PP mission {n}")
-
-        self.press.lmdi(f"{n + 5}")
-        self.press.lmdi("14")
-        self.press.ufc("OSB3")
-
-        self.enter_coords(msn.position, msn.elevation, pp=True)
-
-        self.press.ufc("CLR")
-        self.press.ufc("CLR")
-
-    def enter_missions(self, stations):
-        def stations_order(x):
-            if x == 8:
-                return 0
-            elif x == 2:
-                return 1
-            elif x == 7:
-                return 2
-            elif x == 3:
-                return 3
-
-        sorted_stations = list()
-
-        for k in sorted(stations, key=stations_order):
-            sorted_stations.append(stations[k])
-
-        for msns in sorted_stations:
-            msns = msns[:6]
-            if not msns:
-                return
-
-            n = 1
-            for msn in msns:
-                self.enter_pp_msn(msn, n)
-                n += 1
-
-            self.press.lmdi("13")
-        self.press.lmdi("6")
-
-
-class WaypointEditor:
-
-    def __init__(self, settings):
-        self.logger = get_logger("editor")
-        self.settings = settings
-        self.handler = AircraftInterface(settings)
-        self.db = DatabaseInterface(
-            settings['PREFERENCES'].get("DB_Name", "profiles.db"))
-        self.default_bases = default_bases
-        self.wps_list = list()
-        self.msns_list = list()
-
-=======
->>>>>>> e986787d
     def get_profile(self, profilename):
         return Profile(profilename, self.db)
 
@@ -244,17 +35,9 @@
     def enter_all(self, profile):
         self.set_driver(profile.aircraft)
         sleep(int(self.settings['PREFERENCES'].get('Grace_Period', 5)))
-<<<<<<< HEAD
-        if type(self.handler.press) == HornetDriver:
-            self.handler.enter_missions(profile.waypoints.get("MSN", dict()))
-            sleep(1)
-        self.handler.enter_waypoints(
-            profile.waypoints_as_list, profile.sequences_dict)
-=======
         self.driver.enter_all(profile)
 
     def stop(self):
         self.db.close()
         if self.driver is not None:
-            self.driver.stop()
->>>>>>> e986787d
+            self.driver.stop()